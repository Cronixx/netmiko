--- conflicted
+++ resolved
@@ -1,12 +1,7 @@
-<<<<<<< HEAD
-from netmiko.ciena.ciena_saos_ssh import CienaSaosSSH
-=======
-from __future__ import unicode_literals
 from netmiko.ciena.ciena_saos import (
     CienaSaosSSH,
     CienaSaosTelnet,
     CienaSaosFileTransfer,
 )
->>>>>>> 2fa0334d
 
 __all__ = ["CienaSaosSSH", "CienaSaosTelnet", "CienaSaosFileTransfer"]