--- conflicted
+++ resolved
@@ -75,7 +75,6 @@
 
 # The keys of this dictionary are the supported device_types
 CLASS_MAPPER_BASE = {
-<<<<<<< HEAD
     "a10": A10SSH,
     "accedian": AccedianSSH,
     "alcatel_aos": AlcatelAosSSH,
@@ -110,6 +109,7 @@
     "dell_os10": DellOS10SSH,
     "dell_powerconnect": DellPowerConnectSSH,
     "dell_isilon": DellIsilonSSH,
+    'endace': EndaceSSH,
     "eltex": EltexSSH,
     "enterasys": EnterasysSSH,
     "extreme": ExtremeExosSSH,
@@ -153,80 +153,6 @@
     "ubiquiti_edgeswitch": UbiquitiEdgeSSH,
     "vyatta_vyos": VyOSSSH,
     "vyos": VyOSSSH,
-=======
-    'a10': A10SSH,
-    'accedian': AccedianSSH,
-    'alcatel_aos': AlcatelAosSSH,
-    'alcatel_sros': AlcatelSrosSSH,
-    'apresia_aeos': ApresiaAeosSSH,
-    'arista_eos': AristaSSH,
-    'aruba_os': ArubaSSH,
-    'avaya_ers': ExtremeErsSSH,
-    'avaya_vsp': ExtremeVspSSH,
-    'brocade_fastiron': RuckusFastironSSH,
-    'brocade_netiron': ExtremeNetironSSH,
-    'brocade_nos': ExtremeNosSSH,
-    'brocade_vdx': ExtremeNosSSH,
-    'brocade_vyos': VyOSSSH,
-    'checkpoint_gaia': CheckPointGaiaSSH,
-    'calix_b6': CalixB6SSH,
-    'ciena_saos': CienaSaosSSH,
-    'cisco_asa': CiscoAsaSSH,
-    'cisco_ios': CiscoIosSSH,
-    'cisco_nxos': CiscoNxosSSH,
-    'cisco_s300': CiscoS300SSH,
-    'cisco_tp': CiscoTpTcCeSSH,
-    'cisco_wlc': CiscoWlcSSH,
-    'cisco_xe': CiscoIosSSH,
-    'cisco_xr': CiscoXrSSH,
-    'coriant': CoriantSSH,
-    'dell_dnos9': DellForce10SSH,
-    'dell_force10': DellForce10SSH,
-    'dell_os6': DellDNOS6SSH,
-    'dell_os9': DellForce10SSH,
-    'dell_os10': DellOS10SSH,
-    'dell_powerconnect': DellPowerConnectSSH,
-    'dell_isilon': DellIsilonSSH,
-    'endace': EndaceSSH,
-    'eltex': EltexSSH,
-    'enterasys': EnterasysSSH,
-    'extreme': ExtremeExosSSH,
-    'extreme_ers': ExtremeErsSSH,
-    'extreme_exos': ExtremeExosSSH,
-    'extreme_netiron': ExtremeNetironSSH,
-    'extreme_nos': ExtremeNosSSH,
-    'extreme_slx': ExtremeSlxSSH,
-    'extreme_vdx': ExtremeNosSSH,
-    'extreme_vsp': ExtremeVspSSH,
-    'extreme_wing': ExtremeWingSSH,
-    'f5_ltm': F5TmshSSH,
-    'f5_tmsh': F5TmshSSH,
-    'f5_linux': F5LinuxSSH,
-    'fortinet': FortinetSSH,
-    'generic_termserver': TerminalServerSSH,
-    'hp_comware': HPComwareSSH,
-    'hp_procurve': HPProcurveSSH,
-    'huawei': HuaweiSSH,
-    'huawei_vrpv8': HuaweiVrpv8SSH,
-    'ipinfusion_ocnos': IpInfusionOcNOSSSH,
-    'juniper': JuniperSSH,
-    'juniper_junos': JuniperSSH,
-    'linux': LinuxSSH,
-    'mellanox': MellanoxSSH,
-    'mrv_optiswitch': MrvOptiswitchSSH,
-    'netapp_cdot': NetAppcDotSSH,
-    'netscaler': NetscalerSSH,
-    'ovs_linux': OvsLinuxSSH,
-    'paloalto_panos': PaloAltoPanosSSH,
-    'pluribus': PluribusSSH,
-    'quanta_mesh': QuantaMeshSSH,
-    'rad_etx': RadETXSSH,
-    'ruckus_fastiron': RuckusFastironSSH,
-    'ubiquiti_edge': UbiquitiEdgeSSH,
-    'ubiquiti_edgeswitch': UbiquitiEdgeSSH,
-    'vyatta_vyos': VyOSSSH,
-    'vyos': VyOSSSH,
->>>>>>> 0cf0aa6a
 }
 
 FILE_TRANSFER_MAP = {
@@ -257,7 +183,6 @@
 FILE_TRANSFER_MAP = new_mapper
 
 # Add telnet drivers
-<<<<<<< HEAD
 CLASS_MAPPER["apresia_aeos_telnet"] = ApresiaAeosTelnet
 CLASS_MAPPER["arista_eos_telnet"] = AristaTelnet
 CLASS_MAPPER["brocade_fastiron_telnet"] = RuckusFastironTelnet
@@ -280,27 +205,6 @@
 CLASS_MAPPER["oneaccess_oneos_telnet"] = OneaccessOneOSTelnet
 CLASS_MAPPER["rad_etx_telnet"] = RadETXTelnet
 CLASS_MAPPER["ruckus_fastiron_telnet"] = RuckusFastironTelnet
-=======
-CLASS_MAPPER['apresia_aeos_telnet'] = ApresiaAeosTelnet
-CLASS_MAPPER['arista_eos_telnet'] = AristaTelnet
-CLASS_MAPPER['brocade_fastiron_telnet'] = RuckusFastironTelnet
-CLASS_MAPPER['brocade_netiron_telnet'] = ExtremeNetironTelnet
-CLASS_MAPPER['calix_b6_telnet'] = CalixB6Telnet
-CLASS_MAPPER['cisco_ios_telnet'] = CiscoIosTelnet
-CLASS_MAPPER['dell_dnos6_telnet'] = DellDNOS6Telnet
-CLASS_MAPPER['dell_powerconnect_telnet'] = DellPowerConnectTelnet
-CLASS_MAPPER['extreme_telnet'] = ExtremeExosTelnet
-CLASS_MAPPER['extreme_exos_telnet'] = ExtremeExosTelnet
-CLASS_MAPPER['extreme_netiron_telnet'] = ExtremeNetironTelnet
-CLASS_MAPPER['generic_termserver_telnet'] = TerminalServerTelnet
-CLASS_MAPPER['hp_procurve_telnet'] = HPProcurveTelnet
-CLASS_MAPPER['hp_comware_telnet'] = HPComwareTelnet
-CLASS_MAPPER['ipinfusion_ocnos_telnet'] = IpInfusionOcNOSTelnet
-CLASS_MAPPER['juniper_junos_telnet'] = JuniperTelnet
-CLASS_MAPPER['paloalto_panos_telnet'] = PaloAltoPanosTelnet
-CLASS_MAPPER['rad_etx_telnet'] = RadETXTelnet
-CLASS_MAPPER['ruckus_fastiron_telnet'] = RuckusFastironTelnet
->>>>>>> 0cf0aa6a
 
 # Add serial drivers
 CLASS_MAPPER['cisco_ios_serial'] = CiscoIosSerial
